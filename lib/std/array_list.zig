--- conflicted
+++ resolved
@@ -140,13 +140,8 @@
 
         /// Insert slice `items` at index `i` by moving `list[i .. list.len]` to make room.
         /// This operation is O(N).
-<<<<<<< HEAD
-        pub fn insertSlice(self: *Self, i: usize, items: SliceConst) !void {
+        pub fn insertSlice(self: *Self, i: usize, items: []const T) !void {
             try self.ensureUnusedCapacity(items.len);
-=======
-        pub fn insertSlice(self: *Self, i: usize, items: []const T) !void {
-            try self.ensureCapacity(self.items.len + items.len);
->>>>>>> 9d409233
             self.items.len += items.len;
 
             mem.copyBackwards(T, self.items[i + items.len .. self.items.len], self.items[i .. self.items.len - items.len]);
@@ -224,13 +219,8 @@
 
         /// Append the slice of items to the list. Allocates more
         /// memory as necessary.
-<<<<<<< HEAD
-        pub fn appendSlice(self: *Self, items: SliceConst) !void {
+        pub fn appendSlice(self: *Self, items: []const T) !void {
             try self.ensureUnusedCapacity(items.len);
-=======
-        pub fn appendSlice(self: *Self, items: []const T) !void {
-            try self.ensureCapacity(self.items.len + items.len);
->>>>>>> 9d409233
             self.appendSliceAssumeCapacity(items);
         }
 
@@ -500,13 +490,8 @@
         /// Insert slice `items` at index `i`. Moves `list[i .. list.len]` to
         /// higher indicices make room.
         /// This operation is O(N).
-<<<<<<< HEAD
-        pub fn insertSlice(self: *Self, allocator: *Allocator, i: usize, items: SliceConst) !void {
+        pub fn insertSlice(self: *Self, allocator: *Allocator, i: usize, items: []const T) !void {
             try self.ensureUnusedCapacity(allocator, items.len);
-=======
-        pub fn insertSlice(self: *Self, allocator: *Allocator, i: usize, items: []const T) !void {
-            try self.ensureCapacity(allocator, self.items.len + items.len);
->>>>>>> 9d409233
             self.items.len += items.len;
 
             mem.copyBackwards(T, self.items[i + items.len .. self.items.len], self.items[i .. self.items.len - items.len]);
@@ -565,13 +550,8 @@
 
         /// Append the slice of items to the list. Allocates more
         /// memory as necessary.
-<<<<<<< HEAD
-        pub fn appendSlice(self: *Self, allocator: *Allocator, items: SliceConst) !void {
+        pub fn appendSlice(self: *Self, allocator: *Allocator, items: []const T) !void {
             try self.ensureUnusedCapacity(allocator, items.len);
-=======
-        pub fn appendSlice(self: *Self, allocator: *Allocator, items: []const T) !void {
-            try self.ensureCapacity(allocator, self.items.len + items.len);
->>>>>>> 9d409233
             self.appendSliceAssumeCapacity(items);
         }
 
