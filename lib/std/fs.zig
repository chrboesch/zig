--- conflicted
+++ resolved
@@ -39,11 +39,7 @@
 /// fit into a UTF-8 encoded array of this length.
 /// The byte count includes room for a null sentinel byte.
 pub const MAX_PATH_BYTES = switch (builtin.os.tag) {
-<<<<<<< HEAD
-    .linux, .macosx, .ios, .freebsd, .netbsd, .dragonfly, .openbsd => os.PATH_MAX,
-=======
-    .linux, .macos, .ios, .freebsd, .netbsd, .dragonfly => os.PATH_MAX,
->>>>>>> 245d98d3
+    .linux, .macos, .ios, .freebsd, .netbsd, .dragonfly, .openbsd => os.PATH_MAX,
     // Each UTF-16LE character may be expanded to 3 UTF-8 bytes.
     // If it would require 4 UTF-8 bytes, then there would be a surrogate
     // pair in the UTF-16LE, and we (over)account 3 bytes for it that way.
@@ -307,11 +303,7 @@
     const IteratorError = error{AccessDenied} || os.UnexpectedError;
 
     pub const Iterator = switch (builtin.os.tag) {
-<<<<<<< HEAD
-        .macosx, .ios, .freebsd, .netbsd, .dragonfly, .openbsd => struct {
-=======
-        .macos, .ios, .freebsd, .netbsd, .dragonfly => struct {
->>>>>>> 245d98d3
+        .macos, .ios, .freebsd, .netbsd, .dragonfly, .openbsd => struct {
             dir: Dir,
             seek: i64,
             buf: [8192]u8, // TODO align(@alignOf(os.dirent)),
@@ -326,13 +318,8 @@
             /// with subsequent calls to `next`, as well as when this `Dir` is deinitialized.
             pub fn next(self: *Self) Error!?Entry {
                 switch (builtin.os.tag) {
-<<<<<<< HEAD
-                    .macosx, .ios => return self.nextDarwin(),
+                    .macos, .ios => return self.nextDarwin(),
                     .freebsd, .netbsd, .dragonfly, .openbsd => return self.nextBsd(),
-=======
-                    .macos, .ios => return self.nextDarwin(),
-                    .freebsd, .netbsd, .dragonfly => return self.nextBsd(),
->>>>>>> 245d98d3
                     else => @compileError("unimplemented"),
                 }
             }
@@ -628,11 +615,7 @@
 
     pub fn iterate(self: Dir) Iterator {
         switch (builtin.os.tag) {
-<<<<<<< HEAD
-            .macosx, .ios, .freebsd, .netbsd, .dragonfly, .openbsd => return Iterator{
-=======
-            .macos, .ios, .freebsd, .netbsd, .dragonfly => return Iterator{
->>>>>>> 245d98d3
+            .macos, .ios, .freebsd, .netbsd, .dragonfly, .openbsd => return Iterator{
                 .dir = self,
                 .seek = 0,
                 .index = 0,
@@ -1319,11 +1302,7 @@
             error.AccessDenied => |e| switch (builtin.os.tag) {
                 // non-Linux POSIX systems return EPERM when trying to delete a directory, so
                 // we need to handle that case specifically and translate the error
-<<<<<<< HEAD
-                .macosx, .ios, .freebsd, .netbsd, .dragonfly, .openbsd => {
-=======
-                .macos, .ios, .freebsd, .netbsd, .dragonfly => {
->>>>>>> 245d98d3
+                .macos, .ios, .freebsd, .netbsd, .dragonfly, .openbsd => {
                     // Don't follow symlinks to match unlinkat (which acts on symlinks rather than follows them)
                     const fstat = os.fstatatZ(self.fd, sub_path_c, os.AT_SYMLINK_NOFOLLOW) catch return e;
                     const is_dir = fstat.mode & os.S_IFMT == os.S_IFDIR;
